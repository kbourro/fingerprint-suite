// This file contains utils that are build and included on the window object with some randomized prefix.

// some protections can mess with these to prevent the overrides - our script is first so we can reference the old values.
const cache = {
    Reflect: {
        get: Reflect.get.bind(Reflect),
        apply: Reflect.apply.bind(Reflect),
    },
    // Used in `makeNativeString`
    nativeToStringStr: `${Function.toString}`, // => `function toString() { [native code] }`
};

/**
 * @param masterObject Object to override.
 * @param propertyName Property to override.
 * @param proxyHandler Proxy handled with the new value.
 */
function overridePropertyWithProxy(masterObject, propertyName, proxyHandler) {
    const originalObject = masterObject[propertyName];
    const proxy = new Proxy(masterObject[propertyName], stripProxyFromErrors(proxyHandler));

    redefineProperty(masterObject, propertyName, { value: proxy });
    redirectToString(proxy, originalObject);
}

const prototypeProxyHandler = {
    setPrototypeOf: (target, newProto) => {
        try {
            throw new TypeError('Cyclic __proto__ value');
        } catch (e) {
            const oldStack = e.stack;
            const oldProto = Object.getPrototypeOf(target);
            Object.setPrototypeOf(target, newProto);
            try {
                // shouldn't throw if prototype is okay, will throw if there is a prototype cycle (maximum call stack size exceeded).
                target['nonexistentpropertytest'];
                return true;
            }
            catch (err) {
                Object.setPrototypeOf(target, oldProto);
                if (oldStack.includes('Reflect.setPrototypeOf')) return false;
                const newError = new TypeError('Cyclic __proto__ value');
                const stack = oldStack.split('\n');
                newError.stack = [stack[0], ...stack.slice(2)].join('\n');
                throw newError;
            }
        }
    },
}

/**
 * @param masterObject Object to override.
 * @param propertyName Property to override.
 * @param proxyHandler Proxy handled with getter handler.
 */
function overrideGetterWithProxy(masterObject, propertyName, proxyHandler) {
    const fn = Object.getOwnPropertyDescriptor(masterObject, propertyName).get;
    const fnStr = fn.toString; // special getter function string
    const proxyObj = new Proxy(fn, {
        ...stripProxyFromErrors(proxyHandler),
        ...prototypeProxyHandler,
    });

    redefineProperty(masterObject, propertyName, { get: proxyObj });
    redirectToString(proxyObj, fnStr);
}

/**
 * @param instance Instance to override.
 * @param overrideObj New instance values.
 */
// eslint-disable-next-line no-unused-vars
function overrideInstancePrototype(instance, overrideObj) {
    Object.keys(overrideObj).forEach((key) => {
        if (!(overrideObj[key] === null)) {
            try {
                overrideGetterWithProxy(
                    Object.getPrototypeOf(instance),
                    key,
                    makeHandler().getterValue(overrideObj[key]),
                );
            } catch (e) {
                return false;
                // console.error(`Could not override property: ${key} on ${instance}. Reason: ${e.message} `); // some fingerprinting services can be listening
            }
        }
    });
}

function redirectToString(proxyObj, originalObj) {
    const handler = {
        setPrototypeOf: (target, newProto) => {
            try {
                throw new TypeError('Cyclic __proto__ value');
            } catch (e) {
                if (e.stack.includes('Reflect.setPrototypeOf')) return false;
                // const stack = e.stack.split('\n');
                // e.stack = [stack[0], ...stack.slice(2)].join('\n');
                throw e;
            }
        },
        apply(target, ctx) {
            // This fixes e.g. `HTMLMediaElement.prototype.canPlayType.toString + ""`
            if (ctx === Function.prototype.toString) {
                return makeNativeString('toString');
            }

<<<<<<< HEAD
            // `toString` targeted at our proxied Object detected
            if (ctx === proxyObj) {
                // Return the toString representation of our original object if possible
                return makeNativeString(proxyObj.name);
            }

            // Check if the toString prototype of the context is the same as the global prototype,
            // if not indicates that we are doing a check across different windows., e.g. the iframeWithdirect` test case
            const hasSameProto = Object.getPrototypeOf(
                Function.prototype.toString,
            ).isPrototypeOf(ctx.toString); // eslint-disable-line no-prototype-builtins
            if (!hasSameProto) {
                // Pass the call on to the local Function.prototype.toString instead
                return ctx.toString();
            }
=======
            if (Object.getPrototypeOf(ctx) === proxyObj){
                try {
                    return target.call(ctx);    
                } catch (err) {
                    err.stack = err.stack.replace(
                        'at Object.toString (',
                        'at Function.toString (',
                    );
                throw err;
            }}
>>>>>>> 5927a217

            return target.call(ctx);
        },
        get: function(target, prop, receiver) {
            if (prop === 'toString') {
              return new Proxy(target.toString, {
                apply: function(tget, thisArg, argumentsList) {
                    try {
                        return tget.bind(thisArg)(...argumentsList);
                    } catch (err) {
                        if(Object.getPrototypeOf(thisArg) === tget){
                            err.stack = err.stack.replace(
                                'at Object.toString (',
                                'at Function.toString (',
                            );
                        }

                        throw err;
                    }
                }
              });
            }
            return Reflect.get(...arguments);
          }
    };

    const toStringProxy = new Proxy(
        Function.prototype.toString,
        stripProxyFromErrors(handler),
    );
    redefineProperty(Function.prototype, 'toString', {
        value: toStringProxy,
    });
}

function makeNativeString(name = '') {
    return cache.nativeToStringStr.replace('toString', name || '');
}

function redefineProperty(masterObject, propertyName, descriptorOverrides = {}) {
    return Object.defineProperty(masterObject, propertyName, {
        // Copy over the existing descriptors (writable, enumerable, configurable, etc)
        ...(Object.getOwnPropertyDescriptor(masterObject, propertyName) || {}),
        // Add our overrides (e.g. value, get())
        ...descriptorOverrides,
    });
}

function stripProxyFromErrors(handler) {
    const newHandler = {};
    // We wrap each trap in the handler in a try/catch and modify the error stack if they throw
    const traps = Object.getOwnPropertyNames(handler);
    traps.forEach((trap) => {
        newHandler[trap] = function () {
            try {
                // Forward the call to the defined proxy handler
                return handler[trap].apply(this, arguments || []); //eslint-disable-line
            } catch (err) {
                // Stack traces differ per browser, we only support chromium based ones currently
                if (!err || !err.stack || !err.stack.includes(`at `)) {
                    throw err;
                }

                // When something throws within one of our traps the Proxy will show up in error stacks
                // An earlier implementation of this code would simply strip lines with a blacklist,
                // but it makes sense to be more surgical here and only remove lines related to our Proxy.
                // We try to use a known "anchor" line for that and strip it with everything above it.
                // If the anchor line cannot be found for some reason we fall back to our blacklist approach.

                const stripWithBlacklist = (stack, stripFirstLine = true) => {
                    const blacklist = [
                        `at Reflect.${trap} `, // e.g. Reflect.get or Reflect.apply
                        `at Object.${trap} `, // e.g. Object.get or Object.apply
                        `at Object.newHandler.<computed> [as ${trap}] `, // caused by this very wrapper :-)
                        `at newHandler.<computed> [as ${trap}] `,        // also caused by this wrapper :)
                    ];
                    return (
                        err.stack
                            .split('\n')
                            // Always remove the first (file) line in the stack (guaranteed to be our proxy)
                            .filter((line, index) => !(index === 1 && stripFirstLine))
                            // Check if the line starts with one of our blacklisted strings
                            .filter((line) => !blacklist.some((bl) => line.trim().startsWith(bl)))
                            .join('\n')
                    );
                };

                const stripWithAnchor = (stack, anchor) => {
                    const stackArr = stack.split('\n');
                    anchor = anchor || `at Object.newHandler.<computed> [as ${trap}] `; // Known first Proxy line in chromium
                    const anchorIndex = stackArr.findIndex((line) => line.trim().startsWith(anchor));
                    if (anchorIndex === -1) {
                        return false; // 404, anchor not found
                    }
                    // Strip everything from the top until we reach the anchor line
                    // Note: We're keeping the 1st line (zero index) as it's unrelated (e.g. `TypeError`)
                    stackArr.splice(1, anchorIndex);
                    return stackArr.join('\n');
                };


                const oldStackLines = err.stack.split('\n');
                Error.captureStackTrace(err);
                const newStackLines = err.stack.split('\n');
                
                err.stack = [newStackLines[0],oldStackLines[1],...newStackLines.slice(1)].join('\n');

                if ((err.stack || '').includes('toString (')) {
                    err.stack = stripWithBlacklist(err.stack, false);
                    throw err;
                }

                // Try using the anchor method, fallback to blacklist if necessary
                err.stack = stripWithAnchor(err.stack) || stripWithBlacklist(err.stack);

                throw err; // Re-throw our now sanitized error
            }
        };
    });
    return newHandler;
}

// eslint-disable-next-line no-unused-vars
function overrideWebGl(webGl) {
    // try to override WebGl
    try {
        // Remove traces of our Proxy
        const stripErrorStack = (stack) => stack
            .split('\n')
            .filter((line) => !line.includes('at Object.apply'))
            .filter((line) => !line.includes('at Object.get'))
            .join('\n');

        const getParameterProxyHandler = {
            ...prototypeProxyHandler,
            get(target, key) {
                try {
                    return Reflect.get(target, key);
                } catch (err) {
                    err.stack = stripErrorStack(err.stack);
                    throw err;
                }
            },
            apply(target, thisArg, args) {
                const param = (args || [])[0];
                // UNMASKED_VENDOR_WEBGL
                if (param === 37445) {
                    return webGl.vendor;
                }
                // UNMASKED_RENDERER_WEBGL
                if (param === 37446) {
                    return webGl.renderer;
                }
                try {
                    return cache.Reflect.apply(target, thisArg, args);
                } catch (err) {
                    err.stack = stripErrorStack(err.stack);
                    throw err;
                }
            },
        };

        const addProxy = (obj, propName) => {
            overridePropertyWithProxy(obj, propName, getParameterProxyHandler);
        };

        addProxy(WebGLRenderingContext.prototype, 'getParameter');
        addProxy(WebGL2RenderingContext.prototype, 'getParameter');
    } catch (err) {
        console.warn(err);
    }
}

// eslint-disable-next-line no-unused-vars
const overrideCodecs = (audioCodecs, videoCodecs) => {
    const codecs = {
        ...Object.fromEntries(Object.entries(audioCodecs).map(([key, value]) => [`audio/${key}`, value])),
        ...Object.fromEntries(Object.entries(videoCodecs).map(([key, value]) => [`video/${key}`, value])),
    };

    const findCodec = (codecString) => {
        const [mime, codecSpec] = codecString.split(';');
        if (mime === 'video/mp4') {
            if (codecSpec.includes('avc1.42E01E')) { // codec is missing from Chromium
                return {name: mime, state: 'probably'};
            }
        }

        const codec = Object.entries(codecs).find(([key]) => key === codecString.split(';')[0]);
        if(codec) {
            return {name: codec[0], state: codec[1]};
        }

        return undefined;
    };

    const canPlayType = {
        // eslint-disable-next-line
        apply: function (target, ctx, args) {
            if (!args || !args.length) {
                return target.apply(ctx, args);
            }
            const [codecString] = args;
            const codec = findCodec(codecString);

            if (codec) {
                return codec.state;
            }

            // If the codec is not in our collected data use
            return target.apply(ctx, args);
        },
    };

    overridePropertyWithProxy(
        HTMLMediaElement.prototype,
        'canPlayType',
        canPlayType,
    );
};

// eslint-disable-next-line no-unused-vars
function overrideBattery(batteryInfo) {
    const getBattery = {
        ...prototypeProxyHandler,
        // eslint-disable-next-line
        apply: async function () {
            return batteryInfo;
        },
        
    };

    if(navigator.getBattery) { // Firefox does not have this method - to be fixed
        overridePropertyWithProxy(
            Object.getPrototypeOf(navigator),
            'getBattery',
            getBattery,
        );
    }
}

function overrideIntlAPI(language){
    const innerHandler = {
        construct(target, [locales, options]) {  
          return new target(locales ?? language, options);
        },
        apply(target, _, [locales, options]) {
            return target(locales ?? language, options);
        }
      };

    overridePropertyWithProxy(window, 'Intl', {
        get(target, key){
            if(key[0].toLowerCase() === key[0]) return target[key];
            return new Proxy(
                target[key],
                innerHandler
            );
        }
    });
}

function makeHandler() {
    return {
        // Used by simple `navigator` getter evasions
        getterValue: (value) => ({
            apply(target, ctx, args) {
                // Let's fetch the value first, to trigger and escalate potential errors
                // Illegal invocations like `navigator.__proto__.vendor` will throw here
                const ret = cache.Reflect.apply(...arguments); // eslint-disable-line
                if (args && args.length === 0) {
                    return value;
                }
                return ret;
            },
        }),
    };
}
function overrideScreenByReassigning(target, newProperties) {
    for (const [prop, value] of Object.entries(newProperties)) {
        if (value > 0) {
            // The 0 values are introduced by collecting in the hidden iframe.
            // They are document sizes anyway so no need to test them or inject them.
            target[prop] = value;
        }
    }
}

// eslint-disable-next-line no-unused-vars
function overrideWindowDimensionsProps(props) {
    overrideScreenByReassigning(window, props);
}

// eslint-disable-next-line no-unused-vars
function overrideDocumentDimensionsProps(props) {
    // FIX THIS = non-zero values here block the injecting process?
    // overrideScreenByReassigning(window.document.body, props);
}

// eslint-disable-next-line no-unused-vars
function overrideUserAgentData(userAgentData) {
    const { brands, mobile, platform, ...highEntropyValues } = userAgentData;
    // Override basic properties
    const getHighEntropyValues = {
        // eslint-disable-next-line
        apply: async function (target, ctx, args) {
            // Just to throw original validation error
            // Remove traces of our Proxy
            const stripErrorStack = (stack) => stack
                .split('\n')
                .filter((line) => !line.includes('at Object.apply'))
                .filter((line) => !line.includes('at Object.get'))
                .join('\n');

            try {
                if (!args || !args.length) {
                    return target.apply(ctx, args);
                }
                const [hints] = args;
                await target.apply(ctx, args);

                // If the codec is not in our collected data use
                const data = {};
                hints.forEach((hint) => {
                    data[hint] = highEntropyValues[hint];
                });
                return data;
            } catch (err) {
                err.stack = stripErrorStack(err.stack);
                throw err;
            }
        },
    };

    if(window.navigator.userAgentData){ // Firefox does not contain this property - to be fixed 
        overridePropertyWithProxy(
            Object.getPrototypeOf(window.navigator.userAgentData),
            'getHighEntropyValues',
            getHighEntropyValues,
        );
    
        overrideInstancePrototype(window.navigator.userAgentData, { brands, mobile, platform });
    }
};

function overrideStatic(){
    window.SharedArrayBuffer = undefined;
}<|MERGE_RESOLUTION|>--- conflicted
+++ resolved
@@ -105,7 +105,6 @@
                 return makeNativeString('toString');
             }
 
-<<<<<<< HEAD
             // `toString` targeted at our proxied Object detected
             if (ctx === proxyObj) {
                 // Return the toString representation of our original object if possible
@@ -121,7 +120,7 @@
                 // Pass the call on to the local Function.prototype.toString instead
                 return ctx.toString();
             }
-=======
+
             if (Object.getPrototypeOf(ctx) === proxyObj){
                 try {
                     return target.call(ctx);    
@@ -132,8 +131,6 @@
                     );
                 throw err;
             }}
->>>>>>> 5927a217
-
             return target.call(ctx);
         },
         get: function(target, prop, receiver) {
@@ -207,7 +204,7 @@
                         `at Reflect.${trap} `, // e.g. Reflect.get or Reflect.apply
                         `at Object.${trap} `, // e.g. Object.get or Object.apply
                         `at Object.newHandler.<computed> [as ${trap}] `, // caused by this very wrapper :-)
-                        `at newHandler.<computed> [as ${trap}] `,        // also caused by this wrapper :)
+                        `at newHandler.<computed> [as ${trap}] `,        // also caused by this wrapper :p
                     ];
                     return (
                         err.stack
@@ -362,7 +359,6 @@
         apply: async function () {
             return batteryInfo;
         },
-        
     };
 
     if(navigator.getBattery) { // Firefox does not have this method - to be fixed
