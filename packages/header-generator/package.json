{
    "name": "header-generator",
<<<<<<< HEAD
    "version": "2.0.1",
=======
    "version": "2.0.2",
>>>>>>> 3fa587d9
    "description": "NodeJS package for generating realistic browser-like HTTP headers.",
    "author": {
        "name": "Apify",
        "email": "support@apify.com",
        "url": "https://apify.com"
    },
    "homepage": "https://github.com/apify/fingeprint-suite",
    "license": "Apache-2.0",
    "engines": {
        "node": ">=16.0.0"
    },
    "main": "dist/index.js",
    "module": "dist/index.mjs",
    "types": "dist/index.d.ts",
    "exports": {
        ".": {
            "import": "./dist/index.mjs",
            "require": "./dist/index.js",
            "types": "./dist/index.d.ts"
        }
    },
    "dependencies": {
        "browserslist": "^4.21.1",
        "generative-bayesian-network": "^2.0.0",
        "ow": "^0.28.1"
    },
    "scripts": {
        "build": "npm run clean && npm run compile",
        "postbuild": "cp -r src/data_files/ dist/ && cp ../../README.md dist/",
        "clean": "rimraf ./dist",
        "compile": "tsc -p tsconfig.build.json && gen-esm-wrapper ./dist/index.js ./dist/index.mjs",
        "copy": "ts-node -T ../../scripts/copy.ts"
    },
    "bugs": {
        "url": "https://github.com/apify/header-generator/issues"
    },
    "repository": {
        "type": "git",
        "url": "git+https://github.com/apify/header-generator.git"
    }
}<|MERGE_RESOLUTION|>--- conflicted
+++ resolved
@@ -1,10 +1,6 @@
 {
     "name": "header-generator",
-<<<<<<< HEAD
-    "version": "2.0.1",
-=======
     "version": "2.0.2",
->>>>>>> 3fa587d9
     "description": "NodeJS package for generating realistic browser-like HTTP headers.",
     "author": {
         "name": "Apify",
