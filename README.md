<h1 align="center">
    <a href="https://apify.github.io/fingerprint-suite/">
        <picture>
<<<<<<< HEAD
          <source media="(prefers-color-scheme: light)" srcset="https://raw.githubusercontent.com/apify/fingerprint-suite/master/website/static/img/logo_big_dark.svg">
          <img alt="Fingerprinting suite" src="https://raw.githubusercontent.com/apify/fingerprint-suite/master/website/static/img/logo_big_light.svg" width="500">
=======
          <source media="(prefers-color-scheme: dark)" srcset="https://raw.githubusercontent.com/apify/fingerprint-suite/master/website/static/img/logo_big_light.svg">
          <img alt="Fingerprinting suite" src="https://raw.githubusercontent.com/apify/fingerprint-suite/master/website/static/img/logo_big_dark.svg" width="500">
>>>>>>> 116ff289
        </picture>
    </a>
    <br>
</h1>

<p align=center>
    <a href="https://www.npmjs.com/package/fingerprint-injector" rel="nofollow"><img src="https://img.shields.io/npm/v/fingerprint-injector/latest.svg" alt="NPM dev version" data-canonical-src="https://img.shields.io/npm/v/fingerprint-injector/next.svg" style="max-width: 100%;"></a>
    <a href="https://www.npmjs.com/package/fingerprint-injector" rel="nofollow"><img src="https://img.shields.io/npm/dw/fingerprint-injector" alt="Downloads" data-canonical-src="https://img.shields.io/npm/dw/fingerprint-injector" style="max-width: 100%;"></a>
    <a href="https://discord.gg/jyEM2PRvMU" rel="nofollow"><img src="https://img.shields.io/discord/801163717915574323?label=discord" alt="Chat on discord" data-canonical-src="https://img.shields.io/discord/801163717915574323?label=discord" style="max-width: 100%;"></a>
    <a href="https://github.com/apify/fingerprint-suite/actions/workflows/test-and-release.yml"><img src="https://github.com/apify/fingerprint-suite/actions/workflows/test-and-release.yml/badge.svg?branch=stable" alt="Build Status" style="max-width: 100%;"></a>
</p>

`fingerprint-suite` is a handcrafted assembly of tools for browser fingerprint generation and injection.
Today's websites are increasingly using fingerprinting to track users and identify them.
With the help of `fingerprint-suite` you can generate and inject browser fingerprints into your browser, allowing you to fly your scrapers under the radar.

**View full documentation, guides and examples on the [fingerprint-suite website](https://apify.github.io/fingerprint-suite/)**

> Would you like to work with us on our fingerprinting tools or similar projects? [We are hiring!](https://apify.com/jobs#senior-node.js-engineer)

## Overview

`fingerprint-suite` is a modular toolkit for browser fingerprint generation and injection. It consists of the following `npm` packages, which you can use separately, or together:

- [`header-generator`](https://www.npmjs.com/package/header-generator): generates configurable, realistic HTTP headers
- [`fingerprint-generator`](https://www.npmjs.com/package/fingerprint-generator): generates realistic browser fingerprints, affecting the HTTP headers and browser JS APIs 
- [`fingerprint-injector`](https://www.npmjs.com/package/fingerprint-injector): injects browser fingerprints into your Playwright or Puppeteer managed browser instance
- [`generative-bayesian-network`](https://www.npmjs.com/package/generative-bayesian-network): our fast implementation of a Bayesian generative network used to generate realistic browser fingerprints

## Quick start

The following example shows how to use the fingerprinting tools to camouflage your Playwright-managed Chromium instance.

```javascript
const { chromium } = require('playwright');
const { FingerprintGenerator } = require('fingerprint-generator');
const { FingerprintInjector } = require('fingerprint-injector');

(async () => {
    const b = await chromium.launch({headless: false});
    const ctx = await b.newContext();

    const fingerprintGenerator = new FingerprintGenerator();
    const fingerprintInjector = new FingerprintInjector();

    const fingerprint = fingerprintGenerator.getFingerprint({
        'locales': ['cs-CZ'],           // setup your desired fingerprint features
        'operatingSystems': ['linux'],
    });
    await fingerprintInjector.attachFingerprintToPlaywright(ctx, fingerprint);

    // ...and enjoy your undercover browser while using the browser context as usual!
    const page = await ctx.newPage();
    await page.goto("https://apify.com");
})();
```
## Support

If you find any bug or issue with any of the fingerprinting tools, please [submit an issue on GitHub](https://github.com/apify/fingerprint-suite/issues).
For questions, you can ask on [Stack Overflow](https://stackoverflow.com/questions/tagged/apify) or contact support@apify.com

## Contributing

Your code contributions are welcome and you'll be praised to eternity!
If you have any ideas for improvements, either submit an issue or create a pull request.
For contribution guidelines and the code of conduct,
see [CONTRIBUTING.md](https://github.com/apify/fingerprint-suite/blob/master/CONTRIBUTING.md).

## License

This project is licensed under the Apache License 2.0 -
see the [LICENSE.md](https://github.com/apify/fingerprint-suite/blob/master/LICENSE.md) file for details.<|MERGE_RESOLUTION|>--- conflicted
+++ resolved
@@ -1,13 +1,8 @@
 <h1 align="center">
     <a href="https://apify.github.io/fingerprint-suite/">
         <picture>
-<<<<<<< HEAD
-          <source media="(prefers-color-scheme: light)" srcset="https://raw.githubusercontent.com/apify/fingerprint-suite/master/website/static/img/logo_big_dark.svg">
-          <img alt="Fingerprinting suite" src="https://raw.githubusercontent.com/apify/fingerprint-suite/master/website/static/img/logo_big_light.svg" width="500">
-=======
           <source media="(prefers-color-scheme: dark)" srcset="https://raw.githubusercontent.com/apify/fingerprint-suite/master/website/static/img/logo_big_light.svg">
           <img alt="Fingerprinting suite" src="https://raw.githubusercontent.com/apify/fingerprint-suite/master/website/static/img/logo_big_dark.svg" width="500">
->>>>>>> 116ff289
         </picture>
     </a>
     <br>
